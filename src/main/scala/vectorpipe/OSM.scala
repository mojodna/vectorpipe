--- conflicted
+++ resolved
@@ -19,16 +19,9 @@
     * @param input DataFrame containing node, way, and relation elements
     * @return DataFrame containing geometries.
     */
-<<<<<<< HEAD
-  def toGeometry(elements: DataFrame): DataFrame = {
-    val spark = elements.sparkSession
-    import spark.implicits._
-    spark.withJTS
-
-=======
   def toGeometry(input: DataFrame): DataFrame = {
     import input.sparkSession.implicits._
->>>>>>> 362f3bbb
+
     val st_pointToGeom = org.apache.spark.sql.functions.udf { pt: jts.Point => pt.asInstanceOf[jts.Geometry] }
 
     val elements = input
