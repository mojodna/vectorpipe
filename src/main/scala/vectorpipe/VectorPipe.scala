package vectorpipe

import java.io.ByteArrayOutputStream
import java.util.zip.GZIPOutputStream

import vectorpipe.vectortile._
import vectorpipe.vectortile.export._
import geotrellis.proj4.{CRS, LatLng, WebMercator}
import geotrellis.spark.SpatialKey
import geotrellis.spark.tiling.{LayoutLevel, ZoomedLayoutScheme}
import geotrellis.vector.Geometry
import geotrellis.vectortile._
import org.apache.spark.rdd.RDD
import org.apache.spark.sql._
import org.apache.spark.sql.catalyst.expressions.GenericRowWithSchema
import org.apache.spark.sql.functions._
import org.apache.spark.sql.types.StringType
import org.locationtech.jts.{geom => jts}

case class BinaryTile(zoom: Int, x: Int, y: Int, data: Array[Byte])

object VectorPipe {

  /** Vectortile conversion options.
    *
    * @param  maxZoom             Largest (most resolute) zoom level to generate.
    * @param  minZoom             (optional) Smallest (least resolute) zoom level to generate.  When
    *                             omitted, only generate the single level for maxZoom.
    * @param  srcCRS              CRS of the original geometry
    * @param  destCRS             (optional) The CRS to produce vectortiles into.  When omitted,
    *                             defaults to [[WebMercator]].
    * @param  orderAreas          Sorts polygonal geometries in vectortiles.  In case of overlaps,
    *                             smaller geometries will draw on top of larger ones.
    * @param  tileResolution      Resolution of output tiles; i.e., the number of discretized bins
    *                             (along each axis) to quantize coordinates to for display.
    *
    */
  case class Options(
    maxZoom: Int,
    minZoom: Option[Int],
    srcCRS: CRS,
    destCRS: Option[CRS],
    orderAreas: Boolean = false,
    tileResolution: Int = 4096
  )
  object Options {
    def forZoom(zoom: Int) = Options(zoom, None, LatLng, None)
    def forZoomRange(minZoom: Int, maxZoom: Int) = Options(maxZoom, Some(minZoom), LatLng, None)
    def forAllZoomsFrom(zoom: Int) = Options(zoom, Some(0), LatLng, None)
    def forAllZoomsWithSrcProjection(zoom: Int, crs: CRS) = Options(zoom, Some(0), crs, None)
  }

  def apply(input: DataFrame, pipeline: vectortile.Pipeline, options: Options): Dataset[BinaryTile] = {
    val spark = input.sparkSession
    import spark.implicits._

    val geomColumn = pipeline.geometryColumn
    assert(input.columns.contains(geomColumn) &&
           input.schema(geomColumn).dataType.isInstanceOf[org.apache.spark.sql.jts.AbstractGeometryUDT[jts.Geometry]],
           s"Input DataFrame must contain a column `${geomColumn}` of JTS Geometry")

    val srcCRS = options.srcCRS
    val destCRS = options.destCRS.getOrElse(WebMercator)
    val maxZoom = options.maxZoom
    val minZoom = math.min(math.max(0, options.minZoom.getOrElse(options.maxZoom)), options.maxZoom)
    val zls = ZoomedLayoutScheme(destCRS, options.tileResolution)

    // Reproject geometries if needed
    val reprojected = input.withColumn(geomColumn, st_reprojectGeom(col(geomColumn), lit(srcCRS.toProj4String), lit(destCRS.toProj4String)))

    // Prefilter data for first iteration and key geometries to initial layout
    val keyColumn = {
      var prepend = "_"
      while (input.columns.contains(prepend ++ "keys")) { prepend = "_" ++ prepend }
      prepend ++ "keys"
    }

    def reduceKeys = udf { seq: Seq[GenericRowWithSchema] =>
      seq.toSet.map{ r: GenericRowWithSchema =>
        val k = getSpatialKey(r)
        SpatialKey(k.col / 2, k.row / 2) }.toSeq
    }

    def generateVectorTiles[G <: Geometry](df: DataFrame, level: LayoutLevel): RDD[(SpatialKey, VectorTile)] = {
      val zoom = level.zoom
      val clip = udf { (g: jts.Geometry, key: GenericRowWithSchema, layerName: String) =>
        val k = getSpatialKey(key)
        pipeline.clip(g, k, layerName, level)
      }

      val selectedGeometry = pipeline
        .select(df, zoom, keyColumn)

      pipeline.layerMultiplicity match {
        case SingleLayer(layerName) =>
          val clipped = selectedGeometry
            .withColumn(keyColumn, explode(col(keyColumn)))
            .repartition(col(keyColumn)) // spread copies of possibly ill-tempered geometries around cluster prior to clipping
            .withColumn(geomColumn, clip(col(geomColumn), col(keyColumn), lit(layerName)))

          clipped
            .rdd
            .map { r => (getSpatialKey(r, keyColumn), pipeline.pack(r, zoom)) }
            .groupByKey
            .map { case (key, feats) =>
               val ex = level.layout.mapTransform.keyToExtent(key)
               key -> buildVectorTile(feats, layerName, ex, options.tileResolution, options.orderAreas)
            }
        case LayerNamesInColumn(layerNameCol) =>
          assert(selectedGeometry.schema(layerNameCol).dataType == StringType,
                 s"layerMultiplicity=${pipeline.layerMultiplicity} requires String-type column of name ${layerNameCol}")
          val clipped = selectedGeometry
            .withColumn(keyColumn, explode(col(keyColumn)))
            .repartition(col(keyColumn)) // spread copies of possibly ill-tempered geometries around cluster prior to clipping
            .withColumn(geomColumn, clip(col(geomColumn), col(keyColumn), col(layerNameCol)))

          clipped
            .rdd
            .map { r => (getSpatialKey(r, keyColumn), r.getAs[String](layerNameCol) -> pipeline.pack(r, zoom)) }
            .groupByKey
            .mapPartitions{ iter: Iterator[(SpatialKey, Iterable[(String, VectorTileFeature[Geometry])])] =>
              iter.map{ case (key, groupedFeatures) => {
                val layerFeatures: Map[String, Iterable[VectorTileFeature[Geometry]]] =
                  groupedFeatures.groupBy(_._1).mapValues(_.map(_._2))
                val ex = level.layout.mapTransform.keyToExtent(key)
                key -> buildVectorTile(layerFeatures, ex, options.tileResolution, options.orderAreas)
              }}
          }
      }
    }

    // ITERATION:
    // 1.   Select
    // 2.   Clip
    // 3.   Pack
    // 4.   Generate vector tiles
    // 5.   Reduce
    // 6.   Simplify
    // 7.   Re-key

<<<<<<< HEAD
    Range.Int(maxZoom, minZoom, -1).inclusive.foldLeft(reprojected){ (df, zoom) =>
      val level = zls.levelForZoom(zoom)
      val working =
        if (zoom == maxZoom) {
          df.withColumn(keyColumn, keyTo(level.layout)(col(geomColumn)))
        } else {
          df
        }
      val simplify = udf { g: jts.Geometry => pipeline.simplify(g, level.layout) }
      val reduced = pipeline
        .reduce(working, level, keyColumn)
        .localCheckpoint()
      val prepared = reduced
        .withColumn(geomColumn, simplify(col(geomColumn)))
      val vts = generateVectorTiles(prepared, level)
      saveVectorTiles(vts, zoom, pipeline.baseOutputURI)
      prepared.withColumn(keyColumn, reduceKeys(col(keyColumn)))
=======
    val (_, renderedTiles) = Range
      .Int(maxZoom, minZoom, -1)
      .inclusive
      .foldLeft((reprojected, spark.emptyDataset[BinaryTile])) {
        case ((df, tiles), zoom) =>
          val level = zls.levelForZoom(zoom)
          val working =
            if (zoom == maxZoom) {
              df.withColumn(keyColumn, keyTo(level.layout)(col(geomColumn)))
            } else {
              df
            }
          val simplify = udf { g: jts.Geometry => pipeline.simplify(g, level.layout) }
          val reduced = pipeline
            .reduce(working, level, keyColumn)
          val prepared = reduced
            .withColumn(geomColumn, simplify(col(geomColumn)))
          val vts = generateVectorTiles(prepared, level)

          pipeline.baseOutputURI.foreach(saveVectorTiles(vts, zoom, _))

          val unionedTiles = tiles.union(vts.map {
            tile =>
            val byteStream = new ByteArrayOutputStream()

            try {
              val gzipStream = new GZIPOutputStream(byteStream)

              try {
                gzipStream.write(tile._2.toBytes)
              } finally {
                gzipStream.close()
              }
            } finally {
              byteStream.close()
            }

            BinaryTile(zoom, tile._1.col, tile._1.row, byteStream.toByteArray)
          }.toDS())

          (prepared.withColumn(keyColumn, reduceKeys(col(keyColumn))), unionedTiles)
>>>>>>> 57208afb
    }

    renderedTiles
  }

}<|MERGE_RESOLUTION|>--- conflicted
+++ resolved
@@ -138,25 +138,6 @@
     // 6.   Simplify
     // 7.   Re-key
 
-<<<<<<< HEAD
-    Range.Int(maxZoom, minZoom, -1).inclusive.foldLeft(reprojected){ (df, zoom) =>
-      val level = zls.levelForZoom(zoom)
-      val working =
-        if (zoom == maxZoom) {
-          df.withColumn(keyColumn, keyTo(level.layout)(col(geomColumn)))
-        } else {
-          df
-        }
-      val simplify = udf { g: jts.Geometry => pipeline.simplify(g, level.layout) }
-      val reduced = pipeline
-        .reduce(working, level, keyColumn)
-        .localCheckpoint()
-      val prepared = reduced
-        .withColumn(geomColumn, simplify(col(geomColumn)))
-      val vts = generateVectorTiles(prepared, level)
-      saveVectorTiles(vts, zoom, pipeline.baseOutputURI)
-      prepared.withColumn(keyColumn, reduceKeys(col(keyColumn)))
-=======
     val (_, renderedTiles) = Range
       .Int(maxZoom, minZoom, -1)
       .inclusive
@@ -172,6 +153,7 @@
           val simplify = udf { g: jts.Geometry => pipeline.simplify(g, level.layout) }
           val reduced = pipeline
             .reduce(working, level, keyColumn)
+            .localCheckpoint()
           val prepared = reduced
             .withColumn(geomColumn, simplify(col(geomColumn)))
           val vts = generateVectorTiles(prepared, level)
@@ -198,7 +180,6 @@
           }.toDS())
 
           (prepared.withColumn(keyColumn, reduceKeys(col(keyColumn))), unionedTiles)
->>>>>>> 57208afb
     }
 
     renderedTiles
