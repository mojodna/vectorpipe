package vectorpipe

import org.scalatest._
import vectorpipe.{internal => ProcessOSM}

class ProcessOSMTest extends FunSpec with TestEnvironment with Matchers {
  val orcFile = getClass.getResource("/isle-of-man-latest.osm.orc").getPath

  val elements = ss.read.orc(orcFile)
  val nodes = ProcessOSM.preprocessNodes(elements).cache
  val nodeGeoms = ProcessOSM.constructPointGeometries(nodes)
  val wayGeoms = ProcessOSM.reconstructWayGeometries(elements, nodes).cache
<<<<<<< HEAD
  val relationGeoms = ProcessOSM.reconstructRelationGeometries(elements, wayGeoms)
=======
  val relationGeoms = ProcessOSM.reconstructRelationGeometries(elements, wayGeoms).cache
>>>>>>> ac73b8a5

  it("parses isle of man nodes") {
    info(s"Nodes: ${nodeGeoms.count}")
  }

  it("parses isle of man ways") {
    info(s"Ways: ${wayGeoms.count}")
  }

  it("parses isle of man relations") {
    info(s"Relations: ${relationGeoms.count}")
  }
}<|MERGE_RESOLUTION|>--- conflicted
+++ resolved
@@ -10,11 +10,7 @@
   val nodes = ProcessOSM.preprocessNodes(elements).cache
   val nodeGeoms = ProcessOSM.constructPointGeometries(nodes)
   val wayGeoms = ProcessOSM.reconstructWayGeometries(elements, nodes).cache
-<<<<<<< HEAD
-  val relationGeoms = ProcessOSM.reconstructRelationGeometries(elements, wayGeoms)
-=======
   val relationGeoms = ProcessOSM.reconstructRelationGeometries(elements, wayGeoms).cache
->>>>>>> ac73b8a5
 
   it("parses isle of man nodes") {
     info(s"Nodes: ${nodeGeoms.count}")
